import {getOptions} from 'loader-utils';
import {loader} from 'webpack';
import {
    TwingEnvironment,
    TwingLoaderArray,
    TwingLoaderChain,
    TwingNodeModule,
    TwingSource, TwingTokenStream
} from 'twing';
import {Visitor} from './visitor';

const sha256 = require('crypto-js/sha256');
const hex = require('crypto-js/enc-hex');
const slash = require('slash');

const validateOptions = require('schema-utils');

const optionsSchema = {
    type: 'object',
    properties: {
        environmentModulePath: {
            type: 'string'
        },
        renderContext: {
            type: 'object'
        }
    },
    required: [
        'environmentModulePath'
    ],
    additionalProperties: false
};

class PathSupportingArrayLoader extends TwingLoaderArray {
    getSourceContext(name: string, from: TwingSource): Promise<TwingSource> {
        return super.getSourceContext(name, from).then((source) => {
            return new TwingSource(source.getCode(), source.getName(), name);
        })
    }
}

export default async function (this: loader.LoaderContext, source: string) {
    const callback = this.async();

    const getTemplateHash = (name: string) => {
        return this.mode !== 'production' ? name : hex.stringify(sha256(name));
    };

    const options = getOptions(this);

    validateOptions(optionsSchema, options, 'Twing loader');

    let resourcePath: string = slash(this.resourcePath);
    let environmentModulePath: string = options.environmentModulePath;
    let renderContext: any = options.renderContext;

    this.addDependency(slash(environmentModulePath));

    // require takes module name separated with forward slashes
    let environment: TwingEnvironment = require(slash(environmentModulePath));
    let loader = environment.getLoader();

    if (renderContext === undefined) {
        let parts: string[] = [
            `const env = require('${slash(environmentModulePath)}');`
        ];

        let key = getTemplateHash(resourcePath);
        let sourceContext: TwingSource = new TwingSource(source, `${key}`);

        let tokenStream: TwingTokenStream;
        let nodeModule: TwingNodeModule;

        try {
            tokenStream = environment.tokenize(sourceContext);
            nodeModule = environment.parse(tokenStream);
        } catch (err) {
            this.callback(err);
            return null;
        }

        let visitor = new Visitor(loader, resourcePath, getTemplateHash);

<<<<<<< HEAD
        await visitor.visit(module);
=======
        visitor.visit(nodeModule);
>>>>>>> 02d06cf4

        let precompiledTemplate = environment.compile(nodeModule);

        parts.push(`let templatesModule = (() => {
let module = {
    exports: undefined
};

${precompiledTemplate}

    return module.exports;
})();
`);

        for (let foundTemplateName of visitor.foundTemplateNames) {
            // require takes module name separated with forward slashes
            parts.push(`require('${slash(foundTemplateName)}');`);
        }

        parts.push(`env.registerTemplatesModule(templatesModule, '${key}');`);

        parts.push(`
let loadTemplate = () => env.loadTemplate('${key}');

module.exports = (context = {}) => {
    return loadTemplate().then((template) => template.render(context));
};`);

        callback(null, parts.join('\n'));
    } else {
        environment.setLoader(new TwingLoaderChain([
            new PathSupportingArrayLoader(new Map([
                [resourcePath, source]
            ])),
            loader
        ]));

        environment.on('template', (name: string, from: TwingSource) => {
            environment.getLoader().resolve(name, from)
              .then((path) => this.addDependency(path))
              .catch((e) => {});
        });

        callback(null, `module.exports = ${JSON.stringify(await environment.render(resourcePath, renderContext))};`);
    }
};<|MERGE_RESOLUTION|>--- conflicted
+++ resolved
@@ -81,11 +81,7 @@
 
         let visitor = new Visitor(loader, resourcePath, getTemplateHash);
 
-<<<<<<< HEAD
-        await visitor.visit(module);
-=======
-        visitor.visit(nodeModule);
->>>>>>> 02d06cf4
+        await visitor.visit(nodeModule);
 
         let precompiledTemplate = environment.compile(nodeModule);
 
