--- conflicted
+++ resolved
@@ -63,14 +63,9 @@
     "memory-fs": "^0.4.1",
     "module-alias": "^2.2.1",
     "nyc": "^14.1.1",
-<<<<<<< HEAD
-    "rimraf": "^2.6.3",
-    "sinon": "^7.3.2",
     "slash": "^3.0.0",
-=======
     "rimraf": "^2.7.1",
     "sinon": "^7.5.0",
->>>>>>> 70dc75c2
     "tap-bail": "^1.0.0",
     "tap-spec": "^5.0.0",
     "tape": "^4.11.0",
